{
<<<<<<< HEAD
  "version": "3.2.0-beta.3",
=======
  "version": "3.1.3",
>>>>>>> 5d3e0b9f
  "npmClient": "yarn",
  "useWorkspaces": true,
  "changelog": {
    "repo": "umijs/umi-next",
    "labels": {
      "pr(enhancement)": ":rocket: Enhancement",
      "pr(bug)": ":bug: Bug Fix",
      "pr(documentation)": ":book: Documentation",
      "pr(dependency)": ":deciduous_tree: Dependency",
      "pr(chore)": ":turtle: Chore"
    },
    "cacheDir": ".changelog"
  },
  "ignoreChanges": [
    "**/*.md",
    "**/*.test.ts",
    "**/*.e2e.ts",
    "**/fixtures/**",
    "**/test/**"
  ]
}<|MERGE_RESOLUTION|>--- conflicted
+++ resolved
@@ -1,9 +1,5 @@
 {
-<<<<<<< HEAD
-  "version": "3.2.0-beta.3",
-=======
   "version": "3.1.3",
->>>>>>> 5d3e0b9f
   "npmClient": "yarn",
   "useWorkspaces": true,
   "changelog": {
