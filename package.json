--- conflicted
+++ resolved
@@ -41,13 +41,9 @@
     "@types/babel__traverse": "7.0.13",
     "@types/jest": "^26.0.4",
     "@types/node": "^14.0.23",
-<<<<<<< HEAD
     "@types/react-dom": "^16.9.8",
     "@types/react-router-dom": "^5.1.5",
-    "@umijs/core": "3.2.16",
-=======
     "@umijs/core": "3.2.20",
->>>>>>> 87a16f69
     "@umijs/plugin-analytics": "^0.2.2",
     "@umijs/preset-dumi": "^1.0.33",
     "@umijs/test": "3.2.20",
