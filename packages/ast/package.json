--- conflicted
+++ resolved
@@ -1,10 +1,6 @@
 {
   "name": "@umijs/ast",
-<<<<<<< HEAD
-  "version": "3.3.0-alpha.0",
-=======
   "version": "3.2.14",
->>>>>>> 1e57afc4
   "description": "@umijs/ast",
   "main": "lib/index.js",
   "types": "lib/index.d.ts",
@@ -28,10 +24,6 @@
     "access": "public"
   },
   "dependencies": {
-<<<<<<< HEAD
-    "@umijs/utils": "3.3.0-alpha.0"
-=======
     "@umijs/utils": "3.2.14"
->>>>>>> 1e57afc4
   }
 }