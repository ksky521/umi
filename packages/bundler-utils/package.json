--- conflicted
+++ resolved
@@ -1,10 +1,6 @@
 {
   "name": "@umijs/bundler-utils",
-<<<<<<< HEAD
-  "version": "3.3.0-alpha.0",
-=======
   "version": "3.2.14",
->>>>>>> 1e57afc4
   "description": "@umijs/bundler-utils",
   "main": "lib/index.js",
   "types": "lib/index.d.ts",
@@ -28,12 +24,7 @@
     "access": "public"
   },
   "dependencies": {
-<<<<<<< HEAD
-    "@umijs/babel-preset-umi": "3.3.0-alpha.0",
-    "@umijs/types": "3.3.0-alpha.0"
-=======
     "@umijs/babel-preset-umi": "3.2.14",
     "@umijs/types": "3.2.14"
->>>>>>> 1e57afc4
   }
 }