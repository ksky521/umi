--- conflicted
+++ resolved
@@ -1,10 +1,6 @@
 {
   "name": "@umijs/create-umi-app",
-<<<<<<< HEAD
-  "version": "3.2.0-beta.3",
-=======
   "version": "3.1.3",
->>>>>>> 5d3e0b9f
   "description": "@umijs/create-umi-app",
   "main": "lib/index.js",
   "types": "lib/index.d.ts",
@@ -30,11 +26,7 @@
     "access": "public"
   },
   "dependencies": {
-<<<<<<< HEAD
-    "@umijs/utils": "3.2.0-beta.3"
-=======
     "@umijs/utils": "3.1.3"
->>>>>>> 5d3e0b9f
   },
   "bin": {
     "create-umi-app": "bin/create-umi-app.js"
