--- conflicted
+++ resolved
@@ -17,7 +17,7 @@
 import webpack from 'webpack';
 import { getBundleAndConfigs } from '../../commands/buildDevUtils';
 import ModifyRemoteEntryPlugin from './babel-modify-remote-entry-plugin';
-import { getMfsuPath, TMode } from './mfsu';
+import { getAlias, getMfsuPath, TMode } from './mfsu';
 import ModifyChunkNamePlugin from './modifyChunkNamePlugin';
 import { figureOutExport } from './utils';
 
@@ -42,17 +42,12 @@
 
 export const preBuild = async (
   api: IApi,
-<<<<<<< HEAD
-  webpackAlias: Object = {},
-  { deps = {}, mode = 'development', outputPath = '' }: IPreBuildOpts,
-=======
   {
     deps = {},
     mode = 'development',
     webpackAlias = {},
     outputPath = '',
   }: IPreBuildOpts,
->>>>>>> d8543ccb
 ) => {
   const tmpDir = outputPath || getMfsuPath(api, { mode });
 
@@ -87,7 +82,6 @@
     );
   });
 
-<<<<<<< HEAD
   const alias = await getAlias(api, { reverse: true });
 
   // 构建虚拟应用
@@ -96,11 +90,6 @@
       ? winPath(alias[dep])
       : webpackAlias[dep] || dep;
 
-=======
-  // 构建虚拟应用
-  for (let dep of Object.keys(deps)) {
-    const requireFrom = webpackAlias[dep] ? winPath(webpackAlias[dep]) : dep;
->>>>>>> d8543ccb
     try {
       writeFileSync(
         join(tmpDir, resolveDep(prefix + dep + '.js')),
