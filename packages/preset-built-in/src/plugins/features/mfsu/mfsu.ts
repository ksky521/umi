import { chalk, lodash } from '@umijs/utils';
import { existsSync, readFileSync } from 'fs';
import mime from 'mime';
import { join, parse } from 'path';
import { IApi } from 'umi';
import url from 'url';
import webpack from 'webpack';
import { runtimePath } from '../../generateFiles/constants';
import AntdIconPlugin from './babel-antd-icon-plugin';
import BebelImportRedirectPlugin from './babel-import-redirect-plugin';
import { Deps, preBuild, prefix } from './build';
import { copy, shouldBuild } from './utils';

export type TMode = 'production' | 'development';

export const checkConfig = (api: IApi) => {
  const { webpack5, dynamicImport } = api.config;
  if (!webpack5 || !dynamicImport) {
    throw new Error(
      `[MFSU] MFSU 功能要求同时开启对应配置: ${!webpack5 ? 'webpack5' : ''} ${
        !dynamicImport ? 'dynamicImport' : ''
      }`,
    );
  }
};

// 需要重新定向导出的模块
const defaultRedirect = {
  umi: {
    Link: 'react-router-dom',
    ApplyPluginsType: runtimePath,
  },
};

export const getPrevDeps = (
  api: IApi,
  { path, mode }: { path?: string; mode: TMode },
) => {
  const infoPath = join(path || getMfsuPath(api, { mode }), './info.json');
  return existsSync(infoPath) ? require(infoPath) : {};
};

export const getDeps = async (api: IApi) => {
  const pkgPath = join(api.cwd, 'package.json');
  const { dependencies = {}, peerDependencies = {} } = existsSync(pkgPath)
    ? require(pkgPath)
    : {};
  const packageDependencies: Deps = { ...dependencies, ...peerDependencies };

  let deps = Array.from(
    new Set(
      userDeps.concat(api.userConfig.mfsu.includes || []).filter((_dep) => {
        return (
          !(api.userConfig.excludes || []).includes(_dep) ||
          /^(@umijs\/plugin-|umi-plugin-)/.test(_dep)
        );
      }),
    ),
  );
  return deps.reduce((memo, dep) => {
    const version = packageDependencies[dep];
    memo[dep] = version || '*';
    return memo;
  }, {});
};

export const getMfsuPath = (api: IApi, { mode }: { mode: TMode }) => {
  if (mode === 'development') {
    const configPath = api.userConfig.mfsu?.development?.output;
    return configPath
      ? join(api.cwd, configPath)
      : join(api.paths.absTmpPath!, '.cache', '.mfsu');
  } else {
    const configPath = api.userConfig.mfsu?.production?.output;
    return configPath
      ? join(api.cwd, configPath)
      : join(api.cwd, './.mfsu-production');
  }
};

export const getAlias = async (api: IApi, opts?: { reverse?: boolean }) => {
  const depInfo: {
    name: string;
    range: string;
    alias?: string[];
  }[] = await api.applyPlugins({
    key: 'addDepInfo',
    type: api.ApplyPluginsType.add,
    initialValue: [],
  });

  const aliasResult = {};

  depInfo.forEach((dinfo) => {
    const { name, alias = [] } = dinfo;
    alias.forEach((alia) => {
      if (opts?.reverse) {
        // exp: {'@umijs/runtime' : '/aaa/bbb/ccc'}
        aliasResult[name] = alia;
      } else {
        // exp: {'/aaa/bbb/ccc' : '@umijs/runtime'}
        aliasResult[alia] = name;
      }
    });
  });
  return aliasResult;
};

let userDeps: string[] = [];

export default function (api: IApi) {
  const webpackAlias = {};
  api.onStart(async ({ name }) => {
    userDeps = [];
    checkConfig(api);
  });

  // 针对 production 模式，build 完后将产物移动到 dist 中
  api.onBuildComplete(async ({ err }) => {
    if (err) return;
    const deps = await getDeps(api);
    if (!lodash.isEqual(getPrevDeps(api, { mode: 'production' }), deps)) {
      await preBuild(api, webpackAlias, {
        deps,
        mode: 'production',
        webpackAlias,
        outputPath: getMfsuPath(api, { mode: 'production' }),
      });
    }
    const mfsuProdPath = getMfsuPath(api, { mode: 'production' });
    copy(mfsuProdPath, join(api.cwd, api.userConfig.outputPath || './dist'));
  });

  api.onDevCompileDone(async () => {
    try {
      const deps = await getDeps(api);
      if (shouldBuild(getPrevDeps(api, { mode: 'development' }), deps)) {
<<<<<<< HEAD
        await preBuild(api, webpackAlias, { deps, mode: 'development' });
=======
        await preBuild(api, { deps, webpackAlias, mode: 'development' });
>>>>>>> d8543ccb
        userDeps = [];
      }
    } catch (error) {
      throw new Error('[MFSU] build failed.' + error);
    }
  });

  api.describe({
    key: 'mfsu',
    config: {
      schema(joi) {
        return joi
          .object({
            includes: joi.array().items(joi.string()),
            excludes: joi.array().items(joi.string()),
            redirect: joi.object(),
            development: joi.object({
              output: joi.string(),
            }),
            production: joi.object({
              output: joi.string(),
            }),
          })
          .description('open mfsu feature');
      },
    },
    enableBy() {
      return (
        (api.env === 'development' && api.userConfig.mfsu) ||
        (api.env === 'production' && api.userConfig.mfsu?.production) ||
        process.env.MFSUC
      );
    },
  });

  // 部分插件会开启 @babel/import-plugin，但是会影响 mfsu 模式的使用，在此强制关闭
  api.modifyBabelPresetOpts({
    fn: (opts) => {
      return {
        ...opts,
        import: [],
      };
    },
    stage: Infinity,
  });

  // 为 babel 提供相关插件
  api.modifyBabelOpts({
    fn: async (opts) => {
      const depInfoAlias = await getAlias(api, { reverse: true });
      webpackAlias['core-js'] = depInfoAlias['core-js'];
      webpackAlias['regenerator-runtime/runtime'] =
        depInfoAlias['regenerator-runtime/runtime'];

      const userRedirect = api.userConfig.mfsu.redirect || {};
      const redirect = lodash.merge(defaultRedirect, userRedirect);
      // 降低 babel-preset-umi 的优先级，保证 core-js 可以被插件及时编译
      opts.presets?.forEach((preset) => {
        if (preset instanceof Array && /babel-preset-umi/.test(preset[0])) {
          preset[1].env.useBuiltIns = false;
        }
      });
      opts.plugins = [
        AntdIconPlugin,
        [BebelImportRedirectPlugin, redirect],
        [
          require.resolve('@umijs/babel-plugin-import-to-await-require'),
          {
            remoteName: 'mf',
            matchAll: true,
            webpackAlias: webpackAlias,
            alias: {
              [api.cwd]: '$CWD$',
            },
            onTransformDeps(opts: {
              file: string;
              source: string;
              isMatch: boolean;
              isExportAllDeclaration?: boolean;
            }) {
              const file = opts.file.replace(api.paths.absSrcPath! + '/', '@/');
              if (process.env.MFSU_DEBUG && !opts.source.startsWith('.')) {
                if (process.env.MFSU_DEBUG === 'MATCHED' && !opts.isMatch)
                  return;
                if (process.env.MFSU_DEBUG === 'UNMATCHED' && opts.isMatch)
                  return;
                console.log(
                  `> import ${chalk[opts.isMatch ? 'green' : 'red'](
                    opts.source,
                  )} from ${file}, ${opts.isMatch ? 'MATCHED' : 'UNMATCHED'}`,
                );
              }
              // collect dependencies
              opts.isMatch && userDeps.push(opts.source);
            },
          },
        ],
        ...opts.plugins,
      ];
      return opts;
    },
    stage: Infinity,
  });

  api.addDepInfo(() => [
    {
      name: 'core-js',
      range: '3.6.5',
      alias: [require.resolve('core-js')],
    },
    {
      name: 'regenerator-runtime/runtime',
      range: '*',
      alias: [require.resolve('regenerator-runtime/runtime')],
    },
  ]);

  /** 暴露文件 */
  api.addBeforeMiddlewares(() => {
    return (req, res, next) => {
      const { pathname } = url.parse(req.url);
      if (
        !api.userConfig.mfsu ||
        req.url === '/' ||
        !existsSync(
          join(getMfsuPath(api, { mode: 'development' }), '.' + pathname),
        )
      ) {
        next();
      } else {
        const value = readFileSync(
          join(getMfsuPath(api, { mode: 'development' }), '.' + pathname),
          'utf-8',
        );
        res.setHeader('content-type', mime.lookup(parse(pathname || '').ext));
        // 排除入口文件，因为 hash 是入口文件控制的
        if (!/remoteEntry.js/.test(req.url)) {
          res.setHeader('cache-control', 'max-age=31536000,immutable');
        }
        res.send(value);
      }
    };
  });

  /** 修改 webpack 配置 */
  // TODO: 改成从 webpack 配置里获取
  api.chainWebpack(async (memo) => {
    Object.assign(webpackAlias, memo.toConfig().resolve?.alias || {});
    const remotePath =
      api.env === 'production' ? api.userConfig.publicPath || '/' : '/';
    memo.plugin('mf').use(
      new webpack.container.ModuleFederationPlugin({
        name: 'umi-app',
        remotes: {
          mf: 'mf@' + remotePath + prefix + 'remoteEntry.js',
        },
      }),
    );
    return memo.merge({
      experiments: { topLevelAwait: true },
    });
  });
}<|MERGE_RESOLUTION|>--- conflicted
+++ resolved
@@ -120,7 +120,7 @@
     if (err) return;
     const deps = await getDeps(api);
     if (!lodash.isEqual(getPrevDeps(api, { mode: 'production' }), deps)) {
-      await preBuild(api, webpackAlias, {
+      await preBuild(api, {
         deps,
         mode: 'production',
         webpackAlias,
@@ -135,11 +135,7 @@
     try {
       const deps = await getDeps(api);
       if (shouldBuild(getPrevDeps(api, { mode: 'development' }), deps)) {
-<<<<<<< HEAD
-        await preBuild(api, webpackAlias, { deps, mode: 'development' });
-=======
         await preBuild(api, { deps, webpackAlias, mode: 'development' });
->>>>>>> d8543ccb
         userDeps = [];
       }
     } catch (error) {
