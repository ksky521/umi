{
  "name": "@umijs/server",
<<<<<<< HEAD
  "version": "3.3.0-alpha.0",
=======
  "version": "3.2.14",
>>>>>>> 1e57afc4
  "description": "@umijs/server",
  "main": "lib/index.js",
  "types": "lib/index.d.ts",
  "files": [
    "lib"
  ],
  "repository": {
    "type": "git",
    "url": "https://github.com/umijs/umi"
  },
  "keywords": [
    "umi"
  ],
  "authors": [
    "chencheng <sorrycc@gmail.com> (https://github.com/sorrycc)"
  ],
  "license": "MIT",
  "bugs": "http://github.com/umijs/umi/issues",
  "homepage": "https://github.com/umijs/umi/tree/master/packages/server#readme",
  "publishConfig": {
    "access": "public"
  },
  "dependencies": {
    "@types/compression": "1.7.0",
    "@types/express": "4.17.7",
    "@types/node": "14.0.23",
    "@types/sockjs": "0.3.32",
    "@types/spdy": "3.4.4",
<<<<<<< HEAD
    "@umijs/utils": "3.3.0-alpha.0",
=======
    "@umijs/utils": "3.2.14",
>>>>>>> 1e57afc4
    "compression": "1.7.4",
    "express": "4.17.1",
    "http-proxy-middleware": "1.0.5",
    "immer": "7.0.5",
    "portfinder": "1.0.26",
    "sockjs": "0.3.20",
    "spdy": "4.0.2"
  }
}<|MERGE_RESOLUTION|>--- conflicted
+++ resolved
@@ -1,10 +1,6 @@
 {
   "name": "@umijs/server",
-<<<<<<< HEAD
-  "version": "3.3.0-alpha.0",
-=======
   "version": "3.2.14",
->>>>>>> 1e57afc4
   "description": "@umijs/server",
   "main": "lib/index.js",
   "types": "lib/index.d.ts",
@@ -33,11 +29,7 @@
     "@types/node": "14.0.23",
     "@types/sockjs": "0.3.32",
     "@types/spdy": "3.4.4",
-<<<<<<< HEAD
-    "@umijs/utils": "3.3.0-alpha.0",
-=======
     "@umijs/utils": "3.2.14",
->>>>>>> 1e57afc4
     "compression": "1.7.4",
     "express": "4.17.1",
     "http-proxy-middleware": "1.0.5",
