{
  "name": "@umijs/test",
  "version": "3.2.16",
  "description": "@umijs/test",
  "main": "lib/index.js",
  "types": "lib/index.d.ts",
  "files": [
    "lib",
    "helpers",
    "bin"
  ],
  "repository": {
    "type": "git",
    "url": "https://github.com/umijs/umi"
  },
  "keywords": [
    "umi"
  ],
  "authors": [
    "chencheng <sorrycc@gmail.com> (https://github.com/sorrycc)"
  ],
  "license": "MIT",
  "bugs": "http://github.com/umijs/umi/issues",
  "homepage": "https://github.com/umijs/umi/tree/master/packages/test#readme",
  "publishConfig": {
    "access": "public"
  },
  "dependencies": {
    "@babel/core": "7.11.1",
    "@umijs/babel-preset-umi": "3.2.16",
    "@umijs/utils": "3.2.16",
    "babel-core": "7.0.0-bridge.0",
    "babel-jest": "^25.4.0",
    "carlo": "^0.9.46",
    "core-js": "3.6.5",
    "detect-installer": "^1.0.2",
    "identity-obj-proxy": "3.0.0",
    "jest": "^25.4.0",
    "jest-cli": "^25.4.0",
    "jest-environment-jsdom-fourteen": "1.0.1",
<<<<<<< HEAD
    "jest-image-snapshot": "^3.0.1",
    "puppeteer-core": "^2.1.1",
    "regenerator-runtime": "^0.13.5",
    "whatwg-fetch": "^3.2.0"
=======
    "regenerator-runtime": "^0.13.7",
    "whatwg-fetch": "^3.4.0"
>>>>>>> a9567740
  },
  "bin": {
    "umi-test": "bin/umi-test.js"
  },
  "devDependencies": {
    "@types/puppeteer-core": "^2.0.0"
  }
}<|MERGE_RESOLUTION|>--- conflicted
+++ resolved
@@ -38,15 +38,10 @@
     "jest": "^25.4.0",
     "jest-cli": "^25.4.0",
     "jest-environment-jsdom-fourteen": "1.0.1",
-<<<<<<< HEAD
     "jest-image-snapshot": "^3.0.1",
     "puppeteer-core": "^2.1.1",
-    "regenerator-runtime": "^0.13.5",
-    "whatwg-fetch": "^3.2.0"
-=======
     "regenerator-runtime": "^0.13.7",
     "whatwg-fetch": "^3.4.0"
->>>>>>> a9567740
   },
   "bin": {
     "umi-test": "bin/umi-test.js"
