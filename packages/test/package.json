{
  "name": "@umijs/test",
  "version": "3.2.2",
  "description": "@umijs/test",
  "main": "lib/index.js",
  "types": "lib/index.d.ts",
  "files": [
    "lib",
    "helpers",
    "bin"
  ],
  "repository": {
    "type": "git",
    "url": "https://github.com/umijs/umi"
  },
  "keywords": [
    "umi"
  ],
  "authors": [
    "chencheng <sorrycc@gmail.com> (https://github.com/sorrycc)"
  ],
  "license": "MIT",
  "bugs": "http://github.com/umijs/umi/issues",
  "homepage": "https://github.com/umijs/umi/tree/master/packages/test#readme",
  "publishConfig": {
    "access": "public"
  },
  "dependencies": {
    "@babel/core": "7.9.0",
    "@umijs/babel-preset-umi": "3.2.2",
    "@umijs/utils": "3.2.2",
    "babel-core": "7.0.0-bridge.0",
<<<<<<< HEAD
    "babel-jest": "^25.2.6",
    "carlo": "^0.9.46",
    "core-js": "3.6.4",
    "detect-installer": "^1.0.2",
=======
    "babel-jest": "^25.4.0",
    "core-js": "3.6.5",
>>>>>>> 599c9807
    "identity-obj-proxy": "3.0.0",
    "jest": "^25.4.0",
    "jest-cli": "^25.4.0",
    "jest-environment-jsdom-fourteen": "1.0.1",
    "jest-image-snapshot": "^3.0.1",
    "puppeteer-core": "^2.1.1",
    "regenerator-runtime": "^0.13.5",
    "whatwg-fetch": "^3.0.0"
  },
  "bin": {
    "umi-test": "bin/umi-test.js"
  },
  "devDependencies": {
    "@types/puppeteer-core": "^2.0.0"
  }
}<|MERGE_RESOLUTION|>--- conflicted
+++ resolved
@@ -30,15 +30,10 @@
     "@umijs/babel-preset-umi": "3.2.2",
     "@umijs/utils": "3.2.2",
     "babel-core": "7.0.0-bridge.0",
-<<<<<<< HEAD
-    "babel-jest": "^25.2.6",
     "carlo": "^0.9.46",
-    "core-js": "3.6.4",
     "detect-installer": "^1.0.2",
-=======
     "babel-jest": "^25.4.0",
     "core-js": "3.6.5",
->>>>>>> 599c9807
     "identity-obj-proxy": "3.0.0",
     "jest": "^25.4.0",
     "jest-cli": "^25.4.0",
