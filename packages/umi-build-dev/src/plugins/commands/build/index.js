import rimraf from 'rimraf';
import notify from 'umi-notify';
import getRouteManager from '../getRouteManager';
import getFilesGenerator from '../getFilesGenerator';
import replaceChunkMaps from '../replaceChunkMaps';

export default function(api) {
  const { service, debug, config, UmiError, printUmiError } = api;
  const { cwd, paths } = service;

  api.registerCommand(
    'build',
    {
      webpack: true,
      description: 'building for production',
    },
    args => {
      const watch = args.w || args.watch;
      notify.onBuildStart({ name: 'umi', version: 2 });

      const RoutesManager = getRouteManager(service);
      RoutesManager.fetchRoutes();

      return new Promise((resolve, reject) => {
        process.env.NODE_ENV = 'production';
        service.applyPlugins('onStart');
        service._applyPluginsAsync('onStartAsync').then(() => {
          service.rebuildTmpFiles = () => {
            filesGenerator.rebuild();
          };
          service.rebuildHTML = () => {
            service.applyPlugins('onHTMLRebuild');
          };

          const filesGenerator = getFilesGenerator(service, {
            RoutesManager,
            mountElementId: config.mountElementId,
          });
          filesGenerator.generate();

          function startWatch() {
            filesGenerator.watch();
            service.userConfig.setConfig(service.config);
            service.userConfig.watchWithDevServer();
          }

          if (process.env.HTML !== 'none') {
            const HtmlGeneratorPlugin = require('../getHtmlGeneratorPlugin').default(service);
            // move html-webpack-plugin to the head, so that
            // other plugins (like workbox-webpack-plugin)
            // which listen to `emit` event can detect assets
            service.webpackConfig.plugins.unshift(new HtmlGeneratorPlugin());
          }
          service._applyPluginsAsync('beforeBuildCompileAsync').then(() => {
            require('af-webpack/build').default({
              cwd,
<<<<<<< HEAD
              watch,
=======
              // before: service.webpackConfig
              // now: [ service.webpackConfig, ... ] , for ssr or more configs
>>>>>>> 1ce9f31e
              webpackConfig: [
                service.webpackConfig,
                ...(service.ssrWebpackConfig ? [service.ssrWebpackConfig] : []),
              ],
              // stats now is Array MultiStats
              // [ clientStats, ...otherStats ]
              onSuccess({ stats }) {
                debug('Build success');
                if (watch) {
                  startWatch();
                }
                if (process.env.RM_TMPDIR !== 'none' && !watch) {
                  debug(`Clean tmp dir ${service.paths.tmpDirPath}`);
                  rimraf.sync(paths.absTmpDirPath);
                }
                if (service.ssrWebpackConfig) {
                  // replace using manifest
                  // __UMI_SERVER__.js/css => umi.${hash}.js/css
                  const clientStat = Array.isArray(stats.stats) ? stats.stats[0] : stats;
                  if (clientStat) {
                    replaceChunkMaps(service, clientStat);
                  }
                }
                service.applyPlugins('onBuildSuccess', {
                  args: {
                    stats,
                  },
                });
                service
                  ._applyPluginsAsync('onBuildSuccessAsync', {
                    args: {
                      stats,
                    },
                  })
                  .then(() => {
                    debug('Build success end');

                    notify.onBuildComplete({ name: 'umi', version: 2 }, { err: null });
                    resolve();
                  });
              },
              // stats now is Array MultiStats
              // [ clientStats, ...otherStats ]
              onFail({ err, stats }) {
                service.applyPlugins('onBuildFail', {
                  args: {
                    err,
                    stats,
                  },
                });
                notify.onBuildComplete({ name: 'umi', version: 2 }, { err });
                printUmiError(
                  new UmiError({
                    message: err && err.message,
                    context: {
                      err,
                      stats,
                    },
                  }),
                  { detailsOnly: true },
                );
                reject(err);
              },
            });
          });
        });
      });
    },
  );
}<|MERGE_RESOLUTION|>--- conflicted
+++ resolved
@@ -54,12 +54,9 @@
           service._applyPluginsAsync('beforeBuildCompileAsync').then(() => {
             require('af-webpack/build').default({
               cwd,
-<<<<<<< HEAD
               watch,
-=======
               // before: service.webpackConfig
               // now: [ service.webpackConfig, ... ] , for ssr or more configs
->>>>>>> 1ce9f31e
               webpackConfig: [
                 service.webpackConfig,
                 ...(service.ssrWebpackConfig ? [service.ssrWebpackConfig] : []),
