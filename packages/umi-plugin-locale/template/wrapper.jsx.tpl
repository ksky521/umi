import React from 'react';
{{#localeList.length}}
import {
  _setIntlObject,
  addLocaleData,
  IntlProvider,
  intlShape,
  LangContext,
  _setLocaleContext
} from 'umi-plugin-locale';

const InjectedWrapper = (() => {
  let sfc = (props, context) => {
    _setIntlObject(context.intl);
    return props.children;
  };
  sfc.contextTypes = {
    intl: intlShape,
  };
  return sfc;
})();
{{/localeList.length}}

{{#localeList}}
{{#antd}}
{{#momentLocale}}
import 'moment/locale/{{momentLocale}}';
{{/momentLocale}}
{{/antd}}
{{/localeList}}

const baseNavigator = {{{baseNavigator}}};
const baseSeparator = '{{{baseSeparator}}}';
const useLocalStorage = {{{useLocalStorage}}};

{{#antd}}
import { LocaleProvider, version } from 'antd';
import moment from 'moment';
{{#defaultMomentLocale}}
import 'moment/locale/{{defaultMomentLocale}}';
{{/defaultMomentLocale}}
let defaultAntd = require('antd/lib/locale-provider/{{defaultAntdLocale}}');
defaultAntd = defaultAntd.default || defaultAntd;
{{/antd}}

const localeInfo = {
  {{#localeList}}
  '{{name}}': {
    messages: {
      {{#paths}}...((locale) => locale.__esModule ? locale.default : locale)(require('{{{.}}}')),{{/paths}}
    },
    locale: '{{name}}',
    {{#antd}}antd: require('antd/lib/locale-provider/{{lang}}_{{country}}'),{{/antd}}
    data: require('react-intl/locale-data/{{lang}}'),
    momentLocale: '{{momentLocale}}',
  },
  {{/localeList}}
};

class LocaleWrapper extends React.Component{
  state = {
    locale: '{{defaultLocale}}',
  };
  getAppLocale(){
    let appLocale = {
      locale: '{{defaultLocale}}',
      messages: {},
      data: require('react-intl/locale-data/{{defaultLang}}'),
      momentLocale: '{{defaultMomentLocale}}',
    };

    const runtimeLocale = require('umi/_runtimePlugin').mergeConfig('locale') || {};
    const runtimeLocaleDefault =  typeof runtimeLocale.default === 'function' ? runtimeLocale.default() : runtimeLocale.default;
    if (
      useLocalStorage
      && typeof localStorage !== 'undefined'
      && localStorage.getItem('umi_locale')
      && localeInfo[localStorage.getItem('umi_locale')]
    ) {
      appLocale = localeInfo[localStorage.getItem('umi_locale')];
    } else if (
      typeof navigator !== 'undefined'
      && localeInfo[navigator.language]
      && baseNavigator
    ) {
      appLocale = localeInfo[navigator.language];
    } else if(localeInfo[runtimeLocaleDefault]){
      appLocale = localeInfo[runtimeLocaleDefault];
    } else {
      appLocale = localeInfo['{{defaultLocale}}'] || appLocale;
    }
    window.g_lang = appLocale.locale;
    window.g_langSeparator = baseSeparator || '-';
    {{#localeList.length}}
    appLocale.data && addLocaleData(appLocale.data);
    {{/localeList.length}}
<<<<<<< HEAD

    // support dynamic add messages for umi ui
    // { 'zh-CN': { key: value }, 'en-US': { key: value } }
    const runtimeLocaleMessagesType = typeof runtimeLocale.messages;
    if (runtimeLocaleMessagesType === 'object' || runtimeLocaleMessagesType === 'function') {
      const runtimeMessage = runtimeLocaleMessagesType === 'object'
        ? runtimeLocale.messages[appLocale.locale]
        : runtimeLocale.messages()[appLocale.locale];
      Object.assign(appLocale.messages, runtimeMessage || {});
    }

=======
>>>>>>> 76f151d3
    return appLocale;
  }
  reloadAppLocale = () => {
    const appLocale = this.getAppLocale();
    this.setState({
      locale: appLocale.locale,
    });
  };

  render(){
    const appLocale = this.getAppLocale();
    // react-intl must use `-` separator
    const reactIntlLocale = appLocale.locale.split(baseSeparator).join('-');
    const LangContextValue = {
      locale: reactIntlLocale,
      reloadAppLocale: this.reloadAppLocale,
    };
    let ret = this.props.children;
    {{#localeList.length}}
    ret = (<IntlProvider locale={reactIntlLocale} messages={appLocale.messages}>
      <InjectedWrapper>
        <LangContext.Provider value={LangContextValue}>
          <LangContext.Consumer>{(value) => {
            _setLocaleContext(value);
            return this.props.children
            }}</LangContext.Consumer>
        </LangContext.Provider>
      </InjectedWrapper>
    </IntlProvider>)
    {{/localeList.length}}
    {{#antd}}
     // avoid antd ConfigProvider not found
     let AntdProvider = LocaleProvider;
     const [major, minor] = `${version || ''}`.split('.');
     // antd 3.21.0 use ConfigProvider not LocaleProvider
     const isConfigProvider = Number(major) > 3 || (Number(major) >= 3 && Number(minor) >= 21);
     if (isConfigProvider) {
       try {
         AntdProvider = require('antd/lib/config-provider').default;
       } catch (e) {}
     }

     return (<AntdProvider locale={appLocale.antd ? (appLocale.antd.default || appLocale.antd) : defaultAntd}>
      {ret}
    </AntdProvider>);
    {{/antd}}
    return ret;
  }
}
export default LocaleWrapper;<|MERGE_RESOLUTION|>--- conflicted
+++ resolved
@@ -94,7 +94,6 @@
     {{#localeList.length}}
     appLocale.data && addLocaleData(appLocale.data);
     {{/localeList.length}}
-<<<<<<< HEAD
 
     // support dynamic add messages for umi ui
     // { 'zh-CN': { key: value }, 'en-US': { key: value } }
@@ -106,8 +105,6 @@
       Object.assign(appLocale.messages, runtimeMessage || {});
     }
 
-=======
->>>>>>> 76f151d3
     return appLocale;
   }
   reloadAppLocale = () => {
