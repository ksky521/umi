{
  "name": "umi-plugin-ui",
  "version": "1.1.0",
  "main": "./lib/index.js",
  "files": [
    "lib",
    "src"
  ],
  "dependencies": {
    "@ant-design/compatible": "^0.0.1-alpha.1",
    "@ant-design/icons": "^4.0.0-alpha.8",
    "classnames": "^2.2.6",
    "fuse.js": "^3.4.5",
<<<<<<< HEAD
    "react-portal": "^4.2.0",
    "sockjs-client": "1.3.0",
    "umi-ui-tasks": "1.0.5"
=======
    "umi-ui-tasks": "1.0.6"
>>>>>>> 47bada48
  },
  "devDependencies": {
    "@umijs/fabric": "^1.1.9",
    "decamelize": "3.2.0",
    "serialize-javascript": "^1.7.0",
    "styled-components": "^3.4.10",
    "umi-types": "0.4.1"
  },
  "repository": {
    "type": "git",
    "url": "http://github.com/umijs/umi",
    "directory": "packages/umi-plugin-ui"
  },
  "authors": [
    "chencheng <sorrycc@gmail.com> (https://github.com/sorrycc)"
  ],
  "license": "MIT"
}<|MERGE_RESOLUTION|>--- conflicted
+++ resolved
@@ -11,13 +11,9 @@
     "@ant-design/icons": "^4.0.0-alpha.8",
     "classnames": "^2.2.6",
     "fuse.js": "^3.4.5",
-<<<<<<< HEAD
     "react-portal": "^4.2.0",
     "sockjs-client": "1.3.0",
-    "umi-ui-tasks": "1.0.5"
-=======
     "umi-ui-tasks": "1.0.6"
->>>>>>> 47bada48
   },
   "devDependencies": {
     "@umijs/fabric": "^1.1.9",
